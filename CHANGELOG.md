--- conflicted
+++ resolved
@@ -12,12 +12,9 @@
 - Added `ParameterProvider.SubParameters()` for `ParameterNamespace.PhysBonesPrefix` parameters (#196)
 
 ### Fixed
-- Specify zh-* font to make the font normal
-<<<<<<< HEAD
-- Hide certain subassets after manual bake and/or extracting assets.
-=======
+- Specify zh-* font to make the font normal (#206)
+- Hide certain subassets after manual bake and/or extracting assets (#212)
 - Fixed issues with capitalization in language preference (#215)
->>>>>>> 7973e44f
 
 ### Changed
 - In ParameterProvider, the parameter type of PhysBone Contact Receiver is now the type corresponding to the receiver type. (#209)
